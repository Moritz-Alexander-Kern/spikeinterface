"""
base class for sorters implementation.
"""
import time
import copy
from pathlib import Path
import os
import datetime
import json
import traceback
import shutil

import numpy as np

from joblib import Parallel, delayed

from spikeinterface.core import load_extractor, BaseRecordingSnippets
from spikeinterface.core.core_tools import check_json
from spikeinterface.core.job_tools import split_job_kwargs
from .utils import SpikeSortingError, ShellScript


default_job_kwargs = {"n_jobs": 1, 
                      "total_memory": None,
                      "chunk_size": None,
                      "chunk_memory": None,
                      "chunk_duration": "1s",
                      "progress_bar": True}

default_job_kwargs_description = {
    "n_jobs": "Number of jobs (when saving ti binary) - default 1", 
    "chunk_size": "Number of samples per chunk (when saving ti binary) - default None",
    "chunk_memory": "Memory usage for each job (e.g. '100M', '1G') (when saving to binary) - default None",
    "total_memory": "Total memory usage (e.g. '500M', '2G') (when saving to binary) - default None",
    "chunk_duration": "Chunk duration in s if float or with units if str (e.g. '1s', '500ms') (when saving to binary)" \
                      " - default '1s'",
    "progress_bar": "If True, progress bar is shown (when saving to binary) - default True"}


class BaseSorter:
    """Base Sorter object."""

    sorter_name = ""  # convenience for reporting
    compiled_name = None
    SortingExtractor_Class = None  # convenience to get the extractor
    requires_locations = False
    gpu_capability = 'not-supported'
    requires_binary_data = False
    compatible_with_parallel = {'loky': True, 'multiprocessing': True, 'threading': True}
    
    _default_params = {}
    _params_description = {}
    sorter_description = ""
    installation_mesg = ""  # error message when not installed

    # by default no sorters handle multi segment
    handle_multi_segment = False

    def __init__(self, recording=None, output_folder=None, verbose=False,
                 remove_existing_folder=False, delete_output_folder=False, ):
        output_folder = self.initialize_folder(recording, output_folder, verbose, remove_existing_folder)

        self.recording = recording
        self.verbose = verbose
        self.delete_output_folder = delete_output_folder
        self.output_folder = output_folder
        self.sorter_folder = self.output_folder / "sorter_output" if self.output_folder is not None else None

    def set_params(self, sorter_params):
        """
        Mimic the old API
        This should not be used anymore but still works.
        """
        p = self.set_params_to_folder(self.recording, self.output_folder, sorter_params, self.verbose)
        self.params = p

    def run(self, raise_error=True):
        """
        Main function kept for backward compatibility.
        This should not be used anymore but still works.
        """
        # setup recording
        self.setup_recording(self.recording, self.output_folder, self.params, self.verbose)

        # compute
        self.run_from_folder(self.output_folder, raise_error=True)

    def get_result(self):
        sorting = self.get_result_from_folder(self.output_folder)
        if self.delete_output_folder:
            shutil.rmtree(str(self.sorter_folder), ignore_errors=True)
        return sorting

    #############################################

    # class method zone

    @classmethod
    def initialize_folder(cls, recording, output_folder, verbose, remove_existing_folder):

        # installed ?
        if not cls.is_installed():
            raise Exception(f"The sorter {cls.sorter_name} is not installed."
                            f"Please install it with:  \n{cls.installation_mesg} ")

        if not isinstance(recording, BaseRecordingSnippets):
            raise ValueError('recording must be a Recording or Snippets!!')

        if cls.requires_locations:
            locations = recording.get_channel_locations()
            if locations is None:
                raise RuntimeError("Channel locations are required for this spike sorter. "
                                   "Locations can be added to the RecordingExtractor by loading a probe file "
                                   "(.prb or .csv) or by setting them manually.")

        if output_folder is None:
            output_folder = cls.sorter_name + '_output'

        #  .absolute() not anymore
        output_folder = Path(output_folder)
        sorter_output_folder = output_folder / "sorter_output"

        if output_folder.is_dir():
            if remove_existing_folder:
                shutil.rmtree(str(output_folder))
            else:
                raise ValueError(f'Folder {output_folder} already exists')

        output_folder.mkdir(parents=True, exist_ok=True)
        sorter_output_folder.mkdir()

        if recording.get_num_segments() > 1:
            if not cls.handle_multi_segment:
                raise ValueError(
                    f'This sorter {cls.sorter_name} do not handle multi segment, use si.concatenate_recordings(...)')

        rec_file = output_folder / 'spikeinterface_recording.json'
        if recording.is_dumpable:
            recording.dump_to_json(rec_file)
        else:
            d = {'warning': 'The recording is not dumpable'}
            rec_file.write_text(json.dumps(d, indent=4), encoding='utf8')

        return output_folder

    @classmethod
    def default_params(cls):
        p = copy.deepcopy(cls._default_params)
        if cls.requires_binary_data:
            p.update(default_job_kwargs)
        return p

    @classmethod
    def params_description(cls):
        p = copy.deepcopy(cls._params_description)
        if cls.requires_binary_data:
            p.update(default_job_kwargs_description)
        return p

    @classmethod
    def set_params_to_folder(cls, recording, output_folder, new_params, verbose):
        params = cls.default_params()

        # verify params are in list
        bad_params = []
        for p in new_params.keys():
            if p not in params.keys():
                bad_params.append(p)
        if len(bad_params) > 0:
            raise AttributeError('Bad parameters: ' + str(bad_params))

        params.update(new_params)

        # custom check params
        params = cls._check_params(recording, output_folder, params)
        # common check : filter warning
        if recording.is_filtered and cls._check_apply_filter_in_params(params) and verbose:
            print(f"Warning! The recording is already filtered, but {cls.sorter_name} filter is enabled")

        # dump parameters inside the folder with json
        cls._dump_params(recording, output_folder, params, verbose)

        return params

    @classmethod
    def _dump_params(cls, recording, output_folder, sorter_params, verbose):
        with (output_folder / 'spikeinterface_params.json').open(mode='w', encoding='utf8') as f:
            all_params = dict()
            all_params['sorter_name'] = cls.sorter_name
            all_params['sorter_params'] = sorter_params
            json.dump(check_json(all_params), f, indent=4)

    @classmethod
    def setup_recording(cls, recording, output_folder, verbose):
        output_folder = Path(output_folder)
        sorter_output_folder = output_folder / "sorter_output"
        with (output_folder / 'spikeinterface_params.json').open(mode='r', encoding='utf8') as f:
            all_params = json.load(f)
            sorter_params = all_params['sorter_params']
        cls._setup_recording(recording, sorter_output_folder, sorter_params, verbose)

    @classmethod
    def run_from_folder(cls, output_folder, raise_error, verbose):
        # need setup_recording to be done.
        output_folder = Path(output_folder)
        sorter_output_folder = output_folder / "sorter_output"

        # retrieve sorter_name and params
        with (output_folder / 'spikeinterface_params.json').open(mode='r') as f:
              params = json.load(f)
        sorter_params = params['sorter_params']
        sorter_name = params['sorter_name']

        from .sorterlist import sorter_dict
        SorterClass = sorter_dict[sorter_name]

        # not needed normally
        #  recording = load_extractor(output_folder / 'spikeinterface_recording.json')

        now = datetime.datetime.now()
        log = {
            'sorter_name': str(SorterClass.sorter_name),
            'sorter_version': str(SorterClass.get_sorter_version()),
            'datetime': now,
            'runtime_trace': []
        }
        t0 = time.perf_counter()

        try:
            SorterClass._run_from_folder(sorter_output_folder, sorter_params, verbose)
            t1 = time.perf_counter()
            run_time = float(t1 - t0)
            has_error = False
        except Exception as err:
            has_error = True
            run_time = None
            log['error'] = True
            log['error_trace'] = traceback.format_exc()

        log['error'] = has_error
        log['run_time'] = run_time

        # some sorter have a log file dur to shellscript launcher
        runtime_trace_path = output_folder / f'{sorter_name}.log'
        runtime_trace = []
        if runtime_trace_path.is_file():
            with open(runtime_trace_path, 'r') as fp:
                line = fp.readline()
                while line:
                    runtime_trace.append(line.strip())
                    line = fp.readline()
        log['runtime_trace'] = runtime_trace

        # dump to json
        with (output_folder / 'spikeinterface_log.json').open('w', encoding='utf8') as f:
            json.dump(check_json(log), f, indent=4)

        if verbose:
            if has_error:
                print(f'Error running {sorter_name}')
            else:
                print(f'{sorter_name} run time {run_time:0.2f}s')

        if has_error and raise_error:
            print(log['error_trace'])
            raise SpikeSortingError(
                f"Spike sorting failed. You can inspect the runtime trace in {output_folder}/spikeinterface_log.json")

        return run_time

    @classmethod
    def get_result_from_folder(cls, output_folder):
        output_folder = Path(output_folder)
        sorter_output_folder = output_folder / "sorter_output"
        # check errors in log file
        log_file = output_folder / 'spikeinterface_log.json'
        if not log_file.is_file():
            raise SpikeSortingError('get result error: the folder do not contain spikeinterface_log.json')

        with log_file.open('r', encoding='utf8') as f:
            log = json.load(f)

        if bool(log['error']):
            raise SpikeSortingError(
                "Spike sorting failed. You can inspect the runtime trace in spikeinterface_log.json")

        if sorter_output_folder.is_dir():
            sorting = cls._get_result_from_folder(sorter_output_folder)
        else:
            # back-compatibility
            sorting = cls._get_result_from_folder(output_folder)
        
        # register recording
        recording = load_extractor(output_folder / 'spikeinterface_recording.json')
        if recording is not None:
            # can be None when not dumpable
            sorting.register_recording(recording)
<<<<<<< HEAD
        # set sorting info
        rec_dict = json.load(open(output_folder /'spikeinterface_recording.json', 'r'))
        params_dict = json.load(open(output_folder / 'spikeinterface_params.json'))
        log_dict = json.load(open(output_folder / 'spikeinterface_log.json'))
        sorting.set_sorting_info(rec_dict, params_dict, log_dict)
=======
        # add sorting info here
>>>>>>> d75d3a86
        return sorting

    @classmethod
    def check_compiled(cls):
        """
        Checks if the sorter is running inside an image with matlab-compiled version

        Returns
        -------
        is_compiled: bool
            Boolean indicating if a bash command for cls.compiled_name exists or not
        """
        if cls.compiled_name is None:
            return False

        shell_cmd = f'''
        #!/bin/bash
        if ! [ -x "$(command -v {cls.compiled_name})" ]; then
            echo 'Error: {cls.compiled_name} is not installed.' >&2
            exit 1
        fi
        '''
        shell_script = ShellScript(shell_cmd)
        shell_script.start()
        shell_script.wait()
        retcode = shell_script.wait()
        if retcode != 0:
            return False
        return True
    
    @classmethod
    def use_gpu(cls, params):
        return cls.gpu_capability != 'not-supported'

    #############################################

    # Zone to be implemented
    # by design all are implemented with class method.
    # No instance!!
    # So "self" is not available. Everything is folder based.
    # This should help for computing distribution

    @classmethod
    def get_sorter_version(cls):
        # need be implemented in subclass
        raise NotImplementedError

    @classmethod
    def _check_params(cls, recording, output_folder, params):
        # optional
        # can be implemented in subclass for custom checks
        return params

    @classmethod
    def _setup_recording(cls, recording, sorter_output_folder, params, verbose):
        # need be implemented in subclass
        # this setup ONE recording (or SubExtractor)
        # this must copy (or not) the trace in the appropriate format
        # this must take care of geometry file (PRB, CSV, ...)
        # this must generate all needed script
        # the sorter_ourput_folder is: output_folder / "sorter_output"
        raise NotImplementedError

    @classmethod
    def is_installed(cls):
        # need be implemented in subclass
        raise NotImplementedError

    @classmethod
    def _check_apply_filter_in_params(cls, params):
        return False
        #   optional
        # can be implemented in subclass to check if the filter will be applied

    @classmethod
    def _run_from_folder(cls, sorter_output_folder, params, verbose):
        # need be implemented in subclass
        # this is where the script is launch for one recording from a folder already prepared
        # this must run or generate the command line to run the sorter for one recording
        # the sorter_ourput_folder is: output_folder / "sorter_output"
        raise NotImplementedError

    @classmethod
    def _get_result_from_folder(cls, sorter_output_folder):
        # need be implemented in subclass
        # the sorter_ourput_folder is: output_folder / "sorter_output"
        raise NotImplementedError


def get_job_kwargs(params, verbose):
    _, job_kwargs = split_job_kwargs(params)
    if not verbose:
        job_kwargs["progress_bar"] = False
    return job_kwargs<|MERGE_RESOLUTION|>--- conflicted
+++ resolved
@@ -295,15 +295,12 @@
         if recording is not None:
             # can be None when not dumpable
             sorting.register_recording(recording)
-<<<<<<< HEAD
         # set sorting info
         rec_dict = json.load(open(output_folder /'spikeinterface_recording.json', 'r'))
         params_dict = json.load(open(output_folder / 'spikeinterface_params.json'))
         log_dict = json.load(open(output_folder / 'spikeinterface_log.json'))
         sorting.set_sorting_info(rec_dict, params_dict, log_dict)
-=======
-        # add sorting info here
->>>>>>> d75d3a86
+
         return sorting
 
     @classmethod
