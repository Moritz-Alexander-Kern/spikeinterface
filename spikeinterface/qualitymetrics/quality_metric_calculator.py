"""Classes and functions for computing multiple quality metrics."""

from copy import deepcopy

import numpy as np
import pandas as pd

from spikeinterface.core.job_tools import fix_job_kwargs
from spikeinterface.core.waveform_extractor import WaveformExtractor, BaseWaveformExtractorExtension

from .quality_metric_list import (calculate_pc_metrics,
                                  _misc_metric_name_to_func,
                                  _possible_pc_metric_names)
from .misc_metrics import _default_params as misc_metrics_params
from .pca_metrics import _default_params as pca_metrics_params



class QualityMetricCalculator(BaseWaveformExtractorExtension):
    """Class to compute quality metrics of spike sorting output.

    Parameters
    ----------
    waveform_extractor: WaveformExtractor
        The waveform extractor object

    Notes
    -----
    principal_components are loaded automatically if already computed.
    """

    extension_name = 'quality_metrics'

    def __init__(self, waveform_extractor):
        BaseWaveformExtractorExtension.__init__(self, waveform_extractor)

        if waveform_extractor.has_recording():
            self.recording = waveform_extractor.recording
        else:
            self.recording = None
        self.sorting = waveform_extractor.sorting

    def _set_params(self, metric_names=None, qm_params=None, peak_sign=None,
                    seed=None, sparsity=None, skip_pc_metrics=False):

        if metric_names is None:
            metric_names = list(_misc_metric_name_to_func.keys())
            # if PC is available, PC metrics are automatically added to the list
<<<<<<< HEAD
            if self.waveform_extractor.is_extension('principal_components'):
                # by default 'nearest_neightbor' is removed because too slow
=======
            if self.principal_component is not None:
                # by default 'nearest_neightbor' metrics are removed because too slow
>>>>>>> 896115bf
                pc_metrics = _possible_pc_metric_names.copy()
                pc_metrics.remove("nn_isolation")
                pc_metrics.remove("nn_noise_overlap")
                metric_names += pc_metrics
            # if spike_locations are not available, drift is removed from the list
            if not self.waveform_extractor.is_extension('spike_locations'):
                if "drift" in metric_names:
                    metric_names.remove("drift")

        qm_params_ = get_default_qm_params()
        for k in qm_params_:
            if qm_params is not None and k in qm_params:
                qm_params_[k].update(qm_params[k])
            if 'peak_sign' in qm_params_[k] and peak_sign is not None:
                qm_params_[k]['peak_sign'] = peak_sign

        params = dict(metric_names=[str(name) for name in metric_names],
                      sparsity=sparsity,
                      peak_sign=peak_sign,
                      seed=seed,
                      qm_params=qm_params_,
                      skip_pc_metrics=skip_pc_metrics)

        return params

    def _select_extension_data(self, unit_ids):
        # filter metrics dataframe
        new_metrics = self._extension_data['metrics'].loc[np.array(unit_ids)]
        return dict(metrics=new_metrics)

    def _run(self, verbose, **job_kwargs):
        """
        Compute quality metrics.
        """
        metric_names = self._params['metric_names']
        qm_params = self._params['qm_params']
        sparsity = self._params['sparsity']
        seed = self._params['seed']

        # update job_kwargs with global ones
        job_kwargs = fix_job_kwargs(job_kwargs)
        n_jobs = job_kwargs['n_jobs']
        progress_bar = job_kwargs['progress_bar']

        unit_ids = self.sorting.unit_ids
        metrics = pd.DataFrame(index=unit_ids)

        # simple metrics not based on PCs
        for metric_name in metric_names:
            # keep PC metrics for later
            if metric_name in _possible_pc_metric_names:
                continue
            if verbose:
                if metric_name not in _possible_pc_metric_names:
                    print(f"Computing {metric_name}")

            func = _misc_metric_name_to_func[metric_name]

            res = func(self.waveform_extractor, **qm_params[metric_name])
            if isinstance(res, dict):
                # res is a dict convert to series
                metrics[metric_name] = pd.Series(res)
            else:
                # res is a namedtuple with several dict
                # so several columns
                for i, col in enumerate(res._fields):
                    metrics[col] = pd.Series(res[i])

        # metrics based on PCs
        pc_metric_names = [k for k in metric_names if k in _possible_pc_metric_names]
        if len(pc_metric_names) > 0 and not self._params['skip_pc_metrics']:
            if not self.waveform_extractor.is_extension('principal_components'):
                raise ValueError('waveform_principal_component must be provied')
            pc_extension = self.waveform_extractor.load_extension('principal_components')
            pc_metrics = calculate_pc_metrics(pc_extension,
                                              metric_names=pc_metric_names, 
                                              sparsity=sparsity,
                                              progress_bar=progress_bar, 
                                              n_jobs=n_jobs, qm_params=qm_params,
                                              seed=seed)
            for col, values in pc_metrics.items():
                metrics[col] = pd.Series(values)

        self._extension_data['metrics'] = metrics


    def get_data(self):
        """
        Get the computed metrics.
        
        Returns
        -------
        metrics : pd.DataFrame
            Dataframe with quality metrics
        """
        msg = "Quality metrics are not computed. Use the 'run()' function."
        assert self._extension_data['metrics'] is not None, msg
        return self._extension_data['metrics']

    @staticmethod
    def get_extension_function():
        return compute_quality_metrics


WaveformExtractor.register_extension(QualityMetricCalculator)


def compute_quality_metrics(waveform_extractor, load_if_exists=False,
                            metric_names=None, qm_params=None, peak_sign=None, seed=None,
                            sparsity=None, skip_pc_metrics=False, 
                            verbose=False, **job_kwargs):
    """Compute quality metrics on waveform extractor.

    Parameters
    ----------
    waveform_extractor: WaveformExtractor
        The waveform extractor to compute metrics on.
    load_if_exists : bool, optional, default: False
        Whether to load precomputed quality metrics, if they already exist.
    metric_names : list or None
        List of quality metrics to compute.
    qm_params : dict or None
        Dictionary with parameters for quality metrics calculation.
        Default parameters can be obtained with: `si.qualitymetrics.get_default_qm_params()`
    sparsity : dict or None
        If given, the sparse channel_ids for each unit in PCA metrics computation. 
        This is used also to identify neighbor units and speed up computations. 
        If None (default) all channels and all units are used for each unit.
    skip_pc_metrics : bool
        If True, PC metrics computation is skipped.
    n_jobs : int
        Number of jobs (used for PCA metrics)
    verbose : bool
        If True, output is verbose.
    progress_bar : bool
        If True, progress bar is shown.

    Returns
    -------
    metrics: pandas.DataFrame
        Data frame with the computed metrics
    """
    if load_if_exists and waveform_extractor.is_extension(QualityMetricCalculator.extension_name):
        qmc = waveform_extractor.load_extension(QualityMetricCalculator.extension_name)
    else:
        qmc = QualityMetricCalculator(waveform_extractor)
        qmc.set_params(metric_names=metric_names, qm_params=qm_params, peak_sign=peak_sign, seed=seed,
                       sparsity=sparsity, skip_pc_metrics=skip_pc_metrics)
        qmc.run(verbose=verbose, **job_kwargs)

    metrics = qmc.get_data()

    return metrics


def get_quality_metric_list():
    """Get a list of the available quality metrics."""

    return deepcopy(list(_misc_metric_name_to_func.keys()))


def get_default_qm_params():
    """Return default dictionary of quality metrics parameters.

    Returns
    -------
    dict
        Default qm parameters with metric name as key and parameter dictionary as values.
    """
    default_params = {}
    default_params.update(misc_metrics_params)
    default_params.update(pca_metrics_params)
    return deepcopy(default_params)<|MERGE_RESOLUTION|>--- conflicted
+++ resolved
@@ -46,13 +46,8 @@
         if metric_names is None:
             metric_names = list(_misc_metric_name_to_func.keys())
             # if PC is available, PC metrics are automatically added to the list
-<<<<<<< HEAD
             if self.waveform_extractor.is_extension('principal_components'):
                 # by default 'nearest_neightbor' is removed because too slow
-=======
-            if self.principal_component is not None:
-                # by default 'nearest_neightbor' metrics are removed because too slow
->>>>>>> 896115bf
                 pc_metrics = _possible_pc_metric_names.copy()
                 pc_metrics.remove("nn_isolation")
                 pc_metrics.remove("nn_noise_overlap")
