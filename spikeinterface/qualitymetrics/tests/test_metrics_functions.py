import pytest
import shutil
from pathlib import Path
import numpy as np
from spikeinterface import extract_waveforms, load_waveforms
from spikeinterface.core import synthetize_spike_train_bad_isi
from spikeinterface.extractors.toy_example import toy_example
from spikeinterface.qualitymetrics.utils import create_ground_truth_pc_distributions

from spikeinterface.qualitymetrics import calculate_pc_metrics
from spikeinterface.postprocessing import compute_principal_components, compute_spike_locations, compute_spike_amplitudes

from spikeinterface.qualitymetrics import (mahalanobis_metrics, lda_metrics, nearest_neighbors_metrics, 
<<<<<<< HEAD
        compute_amplitudes_cutoff, compute_presence_ratio, compute_isi_violations, compute_firing_rate, 
        compute_num_spikes, compute_snrs, compute_refrac_period_violations, compute_synchrony_metrics)
=======
        compute_amplitude_cutoffs, compute_presence_ratios, compute_isi_violations, compute_firing_rates, 
        compute_num_spikes, compute_snrs, compute_refrac_period_violations, compute_sliding_rp_violations,
        compute_drift_metrics, compute_amplitude_medians)

>>>>>>> 3f44a97c

if hasattr(pytest, "global_test_folder"):
    cache_folder = pytest.global_test_folder / "qualitymetrics"
else:
    cache_folder = Path("cache_folder") / "qualitymetrics"


def _simulated_data():
    max_time = 100.0
    sampling_frequency = 30000
    trains = [synthetize_spike_train_bad_isi(max_time, 10, 2),
              synthetize_spike_train_bad_isi(max_time, 5, 4),
              synthetize_spike_train_bad_isi(max_time, 5, 10)]

    labels = [np.ones((len(trains[i]),), dtype='int') * i for i in range(len(trains))]

    spike_times = np.concatenate(trains)
    spike_clusters = np.concatenate(labels)

    order = np.argsort(spike_times)
    max_num_samples = np.floor(max_time * sampling_frequency) - 1
    indexes = np.arange(0, max_time + 1, 1 / sampling_frequency)
    spike_times = np.searchsorted(indexes, spike_times[order], side="left")
    spike_clusters = spike_clusters[order]
    mask = spike_times < max_num_samples
    spike_times = spike_times[mask]
    spike_clusters = spike_clusters[mask]

    return {"duration": max_time, "times": spike_times, "labels": spike_clusters }


def setup_module():
    for folder_name in ('toy_rec', 'toy_sorting', 'toy_waveforms'):
        if (cache_folder / folder_name).is_dir():
            shutil.rmtree(cache_folder / folder_name)

    recording, sorting = toy_example(num_segments=2, num_units=10)
    recording = recording.save(folder=cache_folder / 'toy_rec')
    sorting = sorting.save(folder=cache_folder / 'toy_sorting')

    we = extract_waveforms(recording, sorting, cache_folder / 'toy_waveforms',
                           ms_before=3., ms_after=4., max_spikes_per_unit=500,
                           n_jobs=1, chunk_size=30000)
    pca = compute_principal_components(we, n_components=5, mode='by_channel_local')

def test_calculate_pc_metrics():
    we = load_waveforms(cache_folder / 'toy_waveforms')
    print(we)
    pca = we.load_extension('principal_components')
    print(pca)

    res = calculate_pc_metrics(pca)
    print(res)

def test_mahalanobis_metrics():
    all_pcs1, all_labels1 = create_ground_truth_pc_distributions([1, -1], [1000, 1000])
    all_pcs2, all_labels2 = create_ground_truth_pc_distributions([1, -2],
                                                                 [1000, 1000])  # increase distance between clusters

    isolation_distance1, l_ratio1 = mahalanobis_metrics(all_pcs1, all_labels1, 0)
    isolation_distance2, l_ratio2 = mahalanobis_metrics(all_pcs2, all_labels2, 0)

    assert isolation_distance1 < isolation_distance2
    assert l_ratio1 > l_ratio2


def test_lda_metrics():
    all_pcs1, all_labels1 = create_ground_truth_pc_distributions([1, -1], [1000, 1000])
    all_pcs2, all_labels2 = create_ground_truth_pc_distributions([1, -2],
                                                                 [1000, 1000])  # increase distance between clusters

    d_prime1 = lda_metrics(all_pcs1, all_labels1, 0)
    d_prime2 = lda_metrics(all_pcs2, all_labels2, 0)

    assert d_prime1 < d_prime2


def test_nearest_neighbors_metrics():
    all_pcs1, all_labels1 = create_ground_truth_pc_distributions([1, -1], [1000, 1000])
    all_pcs2, all_labels2 = create_ground_truth_pc_distributions([1, -2],
                                                                 [1000, 1000])  # increase distance between clusters

    hit_rate1, miss_rate1 = nearest_neighbors_metrics(all_pcs1, all_labels1, 0, 1000, 3)
    hit_rate2, miss_rate2 = nearest_neighbors_metrics(all_pcs2, all_labels2, 0, 1000, 3)

    assert hit_rate1 < hit_rate2
    assert miss_rate1 > miss_rate2

@pytest.fixture
def simulated_data():
    return _simulated_data()


def setup_dataset(spike_data, score_detection=1):
    recording, sorting = toy_example(duration=[spike_data["duration"]],
                                     spike_times=[spike_data["times"]],
                                     spike_labels=[spike_data["labels"]],
                                     num_segments=1,
                                     num_units=4,
                                     score_detection=score_detection,
                                     seed=10)
    folder = cache_folder / 'waveform_folder2'
    we = extract_waveforms(recording, sorting, folder,
                           ms_before=3., ms_after=4., max_spikes_per_unit=1000,
                           n_jobs=1, chunk_size=30000, overwrite=True)
    return we


def test_calculate_firing_rate_num_spikes(simulated_data):
    firing_rates_gt = {0: 10.01, 1: 5.03, 2: 5.09}
    num_spikes_gt = {0: 1001,  1: 503,  2: 509}

    we = setup_dataset(simulated_data)
    firing_rates = compute_firing_rates(we)
    num_spikes = compute_num_spikes(we)

    assert np.allclose(list(firing_rates_gt.values()), list(firing_rates.values()), rtol=0.05)
    np.testing.assert_array_equal(list(num_spikes_gt.values()), list(num_spikes.values()))


def test_calculate_amplitude_cutoff(simulated_data):
    amp_cuts_gt = {0: 0.33067210050787543, 1: 0.43482247296942045, 2: 0.43482247296942045}
    we = setup_dataset(simulated_data, score_detection=0.5)
    spike_amps = compute_spike_amplitudes(we)
    amp_cuts = compute_amplitude_cutoffs(we, num_histogram_bins=10)
    assert np.allclose(list(amp_cuts_gt.values()), list(amp_cuts.values()), rtol=0.05)


def test_calculate_amplitude_median(simulated_data):
    amp_medians_gt = {0: 130.77323354628675, 1: 130.7461997791725, 2: 130.7461997791725}
    we = setup_dataset(simulated_data, score_detection=0.5)
    spike_amps = compute_spike_amplitudes(we)
    amp_medians = compute_amplitude_medians(we)
    print(amp_medians)
    assert np.allclose(list(amp_medians_gt.values()), list(amp_medians.values()), rtol=0.05)


def test_calculate_snrs(simulated_data):
    snrs_gt = {0: 12.92, 1: 12.99, 2: 12.99}
    we = setup_dataset(simulated_data, score_detection=0.5)
    snrs = compute_snrs(we)
    print(snrs)
    assert np.allclose(list(snrs_gt.values()), list(snrs.values()), rtol=0.05)


def test_calculate_presence_ratio(simulated_data):
    ratios_gt = {0: 1.0, 1: 1.0, 2: 1.0}
    we = setup_dataset(simulated_data)
    ratios = compute_presence_ratios(we, bin_duration_s=10)
    print(ratios)
    np.testing.assert_array_equal(list(ratios_gt.values()), list(ratios.values()))


def test_calculate_isi_violations(simulated_data):
    isi_viol_gt = {0: 0.0998002996004994, 1: 0.7904857139469347, 2: 1.929898371551754}
    counts_gt = {0: 2, 1: 4, 2: 10}
    we = setup_dataset(simulated_data)
    isi_viol, counts = compute_isi_violations(we, 1, 0.0)

    print(isi_viol)
    assert np.allclose(list(isi_viol_gt.values()), list(isi_viol.values()), rtol=0.05)
    np.testing.assert_array_equal(list(counts_gt.values()), list(counts.values()))


def test_calculate_sliding_rp_violations(simulated_data):
    contaminations_gt = {0: 0.03, 1: 0.185, 2: 0.325}
    we = setup_dataset(simulated_data)
    contaminations = compute_sliding_rp_violations(we, bin_size_ms=0.25, window_size_s=1)

    print(contaminations)
    assert np.allclose(list(contaminations_gt.values()), list(contaminations.values()), rtol=0.05)

def test_calculate_rp_violations(simulated_data):
    rp_contamination_gt = {0: 0.10534956502609294, 1: 1.0, 2: 1.0}
    counts_gt = {0: 2, 1: 4, 2: 10}
    we = setup_dataset(simulated_data)
    rp_contamination, counts = compute_refrac_period_violations(we, 1, 0.0)

    print(rp_contamination)
    assert np.allclose(list(rp_contamination_gt.values()), list(rp_contamination.values()), rtol=0.05)
    np.testing.assert_array_equal(list(counts_gt.values()), list(counts.values()))

@pytest.mark.sortingcomponents
def test_calculate_drift_metrics(simulated_data):
    drift_ptps_gt = {0: 0.46840681501541326, 1: 0.6777238017179599, 2: 0.8942870016859388}
    drift_stds_gt = {0: 0.1524300978308216, 1: 0.2000278046705443, 2: 0.2515466033662633}
    drift_mads_gt = {0: 0.09958965007876515, 1: 0.15344260957426314, 2: 0.15754859427461837}

    we = setup_dataset(simulated_data)
    spike_locs = compute_spike_locations(we)
    drifts_ptps, drifts_stds, drift_mads = compute_drift_metrics(we, interval_s=10, min_spikes_per_interval=10)

    print(drifts_ptps, drifts_stds, drift_mads)
    assert np.allclose(list(drift_ptps_gt.values()), list(drifts_ptps.values()), rtol=0.05)
    assert np.allclose(list(drift_stds_gt.values()), list(drifts_stds.values()), rtol=0.05)
    assert np.allclose(list(drift_mads_gt.values()), list(drift_mads.values()), rtol=0.05)

def test_calculate_synchrony_metrics(simulated_data):
    we = setup_dataset(simulated_data)
    synchrony_metrics= compute_synchrony_metrics(we)

    assert synchrony_metrics.sync_spike_0 == {0: 1.0, 1: 1.0, 2: 1.0}
    assert synchrony_metrics.sync_spike_2 == {0: 0.25249500998003993, 1: 1.0, 2: 0.9941176470588236}

if __name__ == '__main__':
    setup_module()
    sim_data = _simulated_data()
    # test_calculate_amplitude_cutoff(sim_data)
    # test_calculate_presence_ratio(sim_data)
    # test_calculate_amplitude_median(sim_data)
    # test_calculate_isi_violations(sim_data)
    test_calculate_sliding_rp_violations(sim_data)
    # test_calculate_drift_metrics(sim_data)<|MERGE_RESOLUTION|>--- conflicted
+++ resolved
@@ -10,16 +10,11 @@
 from spikeinterface.qualitymetrics import calculate_pc_metrics
 from spikeinterface.postprocessing import compute_principal_components, compute_spike_locations, compute_spike_amplitudes
 
-from spikeinterface.qualitymetrics import (mahalanobis_metrics, lda_metrics, nearest_neighbors_metrics, 
-<<<<<<< HEAD
-        compute_amplitudes_cutoff, compute_presence_ratio, compute_isi_violations, compute_firing_rate, 
-        compute_num_spikes, compute_snrs, compute_refrac_period_violations, compute_synchrony_metrics)
-=======
-        compute_amplitude_cutoffs, compute_presence_ratios, compute_isi_violations, compute_firing_rates, 
+from spikeinterface.qualitymetrics import (mahalanobis_metrics, lda_metrics, nearest_neighbors_metrics,
+        compute_amplitude_cutoffs, compute_presence_ratios, compute_isi_violations, compute_firing_rates,
         compute_num_spikes, compute_snrs, compute_refrac_period_violations, compute_sliding_rp_violations,
-        compute_drift_metrics, compute_amplitude_medians)
-
->>>>>>> 3f44a97c
+        compute_drift_metrics, compute_amplitude_medians,compute_synchrony_metrics)
+
 
 if hasattr(pytest, "global_test_folder"):
     cache_folder = pytest.global_test_folder / "qualitymetrics"
