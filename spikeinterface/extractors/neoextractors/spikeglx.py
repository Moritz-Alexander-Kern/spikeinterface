--- conflicted
+++ resolved
@@ -37,19 +37,12 @@
     mode = "folder"
     NeoRawIOClass = "SpikeGLXRawIO"
 
-<<<<<<< HEAD
+
     def __init__(self, folder_path, stream_id=None, all_annotations=False):
         neo_kwargs = {'dirname': str(folder_path)}
         if HAS_NEO_10_2:
             neo_kwargs['load_sync_channel'] = False
         NeoBaseRecordingExtractor.__init__(self, stream_id=stream_id, all_annotations=all_annotations, **neo_kwargs)
-=======
-    def __init__(self, folder_path, stream_id=None):
-        neo_kwargs = {"dirname": str(folder_path)}
-        if HAS_NEO_10_2:
-            neo_kwargs["load_sync_channel"] = False
-        NeoBaseRecordingExtractor.__init__(self, stream_id=stream_id, **neo_kwargs)
->>>>>>> 9de66801
 
         # ~ # open the corresponding stream probe
         if HAS_NEO_10_2 and "nidq" not in self.stream_id:
