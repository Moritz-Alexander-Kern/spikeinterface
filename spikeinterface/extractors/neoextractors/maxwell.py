--- conflicted
+++ resolved
@@ -70,13 +70,7 @@
         from neo.rawio.maxwellrawio import auto_install_maxwell_hdf5_compression_plugin
         auto_install_maxwell_hdf5_compression_plugin(force_download=False)
 
-<<<<<<< HEAD
-
-
-=======
->>>>>>> 80d35894
 _maxwell_event_dtype = np.dtype([("frame", "int64"), ("state", "int8"), ("time", "float64")])
-
 
 class MaxwellEventExtractor(BaseEvent):
     """
