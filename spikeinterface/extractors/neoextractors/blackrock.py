--- conflicted
+++ resolved
@@ -55,12 +55,8 @@
     
     mode = 'file'
     NeoRawIOClass = 'BlackrockRawIO'
-<<<<<<< HEAD
     handle_spike_frame_directly = False
-
-=======
     name = "blackrock"
->>>>>>> 5debc19d
 
     def __init__(self, file_path, sampling_frequency=None):
         neo_kwargs = self.map_to_neo_kwargs(file_path)
