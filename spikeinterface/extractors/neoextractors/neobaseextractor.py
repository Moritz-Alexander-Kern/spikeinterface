from copy import copy
from typing import Union, List

import numpy as np

import neo

from spikeinterface.core import (BaseRecording, BaseSorting, BaseEvent,
                                 BaseRecordingSegment, BaseSortingSegment, BaseEventSegment)


def get_reader(raw_class, **neo_kwargs):
    neoIOclass = eval('neo.rawio.' + raw_class)
    neo_reader = neoIOclass(**neo_kwargs)
    neo_reader.parse_header()

    return neo_reader


class _NeoBaseExtractor:
    NeoRawIOClass = None


    def __init__(self, block_index, **neo_kwargs):
        self.neo_reader = get_reader(self.NeoRawIOClass, **neo_kwargs)

        if self.neo_reader.block_count() > 1 and block_index is None:
            raise Exception("This dataset is multi-block. Spikeinterface can load one block at a time. "
                            "Use 'block_index' to select the block to be loaded.")
        if block_index is None:
            block_index = 0
        self.block_index = block_index

    @classmethod
    def map_to_neo_kwargs(cls, *args, **kwargs):
        raise NotImplementedError


class NeoBaseRecordingExtractor(_NeoBaseExtractor, BaseRecording):
    def __init__(self, stream_id=None, stream_name=None, 
                 block_index=None, all_annotations=False, **neo_kwargs):

        _NeoBaseExtractor.__init__(self, block_index, **neo_kwargs)

        kwargs = dict(all_annotations=all_annotations)
        if block_index is not None:
            kwargs['block_index'] = block_index
        if stream_name is not None:
            kwargs['stream_name'] = stream_name
        if stream_id is not None:
            kwargs['stream_id'] = stream_id

        stream_channels = self.neo_reader.header['signal_streams']
        stream_names = list(stream_channels['name'])
        stream_ids = list(stream_channels['id'])

        if stream_id is None and stream_name is None:
            if stream_channels.size > 1:
                raise ValueError(f"This reader have several streams: \nNames: {stream_names}\nIDs: {stream_ids}. "
                                 f"Specify it with the 'stram_name' or 'stream_id' arguments")
            else:
                stream_id = stream_ids[0]
                stream_name = stream_names[0]
        else:
            assert stream_id or stream_name, "Pass either 'stream_id' or 'stream_name"
            if stream_id:
                assert stream_id in stream_ids, f'stream_id {stream_id} is not in {stream_ids}'
                stream_name = stream_names[stream_ids.index(stream_id)]
            if stream_name:
                assert stream_name in stream_names, f'stream_name {stream_name} is not in {stream_names}'
                stream_id = stream_ids[stream_names.index(stream_name)]

        self.stream_index = list(stream_ids).index(stream_id)
        self.stream_id = stream_id
        self.stream_name = stream_name

        # need neo 0.10.0
        signal_channels = self.neo_reader.header['signal_channels']
        mask = signal_channels['stream_id'] == stream_id
        signal_channels = signal_channels[mask]

        # check channel groups
        chan_ids = signal_channels['id']

        sampling_frequency = self.neo_reader.get_signal_sampling_rate(stream_index=self.stream_index)
        dtype = signal_channels['dtype'][0]
        BaseRecording.__init__(self, sampling_frequency, chan_ids, dtype)
        self.extra_requirements.append('neo')

        # find the gain to uV
        gains = signal_channels['gain']
        offsets = signal_channels['offset']

        units = signal_channels['units']

        # mark that units are V, mV or uV
        self.has_non_standard_units = False
        if not np.all(np.isin(units, ['V', 'Volt', 'mV', 'uV'])):
            self.has_non_standard_units = True

        additional_gain = np.ones(units.size, dtype='float')
        additional_gain[units == 'V'] = 1e6
        additional_gain[units == 'Volt'] = 1e6
        additional_gain[units == 'mV'] = 1e3
        additional_gain[units == 'uV'] = 1.
        additional_gain = additional_gain

        final_gains = gains * additional_gain
        final_offsets = offsets * additional_gain

        self.set_property('gain_to_uV', final_gains)
        self.set_property('offset_to_uV', final_offsets)
        self.set_property('channel_name', signal_channels["name"])

        if all_annotations:
            block_ann = self.neo_reader.raw_annotations['blocks'][self.block_index]
            # in neo annotation are for every segment!
            # Here we take only the first segment to annotate the object
            # Generally annotation for multi segment are duplicated
            seg_ann = block_ann['segments'][0]
            sig_ann = seg_ann['signals'][self.stream_index]

            # scalar annotations
            for k, v in sig_ann.items():
                if not k.startswith('__'):
                    self.annotate(k=v)
            # vector array_annotations are channel properties
            for k, values in sig_ann['__array_annotations__'].items():
                self.set_property(k, values)

        nseg = self.neo_reader.segment_count(block_index=self.block_index)
        for segment_index in range(nseg):
            rec_segment = NeoRecordingSegment(self.neo_reader, self.block_index, 
                                              segment_index, self.stream_index)
            self.add_recording_segment(rec_segment)

        self._kwargs.update(kwargs)


    @classmethod
    def get_streams(cls, *args, **kwargs):
        neo_kwargs = cls.map_to_neo_kwargs(*args, **kwargs)
        neo_reader = get_reader(cls.NeoRawIOClass, **neo_kwargs)

        stream_channels = neo_reader.header['signal_streams']
        stream_names = list(stream_channels['name'])
        stream_ids = list(stream_channels['id'])
        return stream_names, stream_ids


    @classmethod
    def get_num_blocks(cls, *args, **kwargs):
        neo_kwargs = cls.map_to_neo_kwargs(*args, **kwargs)
        neo_reader = get_reader(cls.NeoRawIOClass, **neo_kwargs)
        return neo_reader.block_count()


class NeoRecordingSegment(BaseRecordingSegment):
    def __init__(self, neo_reader, block_index, segment_index, stream_index):
        sampling_frequency = neo_reader.get_signal_sampling_rate(stream_index=stream_index)
        t_start = neo_reader.get_signal_t_start(block_index, segment_index, 
                                                stream_index=stream_index)
        BaseRecordingSegment.__init__(self, sampling_frequency=sampling_frequency, t_start=t_start)
        self.neo_reader = neo_reader
        self.segment_index = segment_index
        self.stream_index = stream_index
        self.block_index = block_index

    def get_num_samples(self):
        n = self.neo_reader.get_signal_size(block_index=self.block_index,
                                            seg_index=self.segment_index,
                                            stream_index=self.stream_index)
        return n

    def get_traces(self,
                   start_frame: Union[int, None] = None,
                   end_frame: Union[int, None] = None,
                   channel_indices: Union[List, None] = None,
                   ) -> np.ndarray:
        raw_traces = self.neo_reader.get_analogsignal_chunk(
            block_index=self.block_index,
            seg_index=self.segment_index,
            i_start=start_frame,
            i_stop=end_frame,
            stream_index=self.stream_index,
            channel_indexes=channel_indices,
        )
        return raw_traces


class NeoBaseSortingExtractor(_NeoBaseExtractor, BaseSorting):
    # this will depend on each reader
    handle_spike_frame_directly = True

    def __init__(self, sampling_frequency=None, use_natural_unit_ids=False, 
                 block_index=None, **neo_kwargs):
        _NeoBaseExtractor.__init__(self, block_index, **neo_kwargs)

        self.use_natural_unit_ids = use_natural_unit_ids
        if sampling_frequency is None:
            sampling_frequency, stream_id = self._auto_guess_sampling_frequency()
        
        # Get the stream index corresponding to the extracted frequency
        stream_index = None
        if stream_id is not None:
            stream_index = np.where(self.neo_reader.header["signal_streams"]["id"] == stream_id)[0][0]


        spike_channels = self.neo_reader.header['spike_channels']

        if use_natural_unit_ids:
            unit_ids = spike_channels['id']
            assert np.unique(unit_ids).size == unit_ids.size, 'unit_ids is have duplications'
        else:
            # use interger based unit_ids
            unit_ids = np.arange(spike_channels.size, dtype='int64')

        BaseSorting.__init__(self, sampling_frequency, unit_ids)

        nseg = self.neo_reader.segment_count(block_index=self.block_index)
        for segment_index in range(nseg):
            if self.handle_spike_frame_directly:
                t_start = None
            else:
<<<<<<< HEAD
                t_start = self.neo_reader.get_signal_t_start(block_index=0, 
                                                            seg_index=segment_index, 
                                                            stream_index=stream_index
                                                            )
=======
                t_start = self.neo_reader.get_signal_t_start(self.block_index, segment_index)
>>>>>>> 5debc19d

            sorting_segment = NeoSortingSegment(self.neo_reader, self.block_index, segment_index,
                                                self.use_natural_unit_ids, t_start, 
                                                sampling_frequency)
            self.add_sorting_segment(sorting_segment)

    def _auto_guess_sampling_frequency(self):
        """
        When the signal channels are available the sampling rate is set that of the channel with the higher frequency
        and the corresponding stream_id from which the frequency was extracted.
        
        Because neo handle spike in times (s or ms) but spikeinterface in frames related to signals, spikeinterface 
        need the sampling frequency. 
        
        Internally many format do have the spike timestamps at the same speed as the signal but at a higher
        clocks speed. Here in spikeinterface we need spike index to be at the same speed that signal, therefore it does
        not make sense to have spikes at 50kHz when the signal is 10kHz. Neo handle this but not spikeinterface.

        In neo spikes can have diffrents sampling rate than signals so conversion from signals frames to times is
        format dependent.
        """

        # here the generic case
        #  all channels are in the same neo group so
        sig_channels = self.neo_reader.header['signal_channels']
        assert sig_channels.size > 0, 'sampling_frequency could not be inferred from the signals, set it manually'
        argmax = np.argmax(sig_channels['sampling_rate'])
        sampling_frequency = sig_channels[argmax]["sampling_rate"]
        stream_id = sig_channels[argmax]["stream_id"]
        return sampling_frequency, stream_id


class NeoSortingSegment(BaseSortingSegment):
    def __init__(self, neo_reader, block_index, segment_index, use_natural_unit_ids, t_start, 
                 sampling_frequency):
        BaseSortingSegment.__init__(self)
        self.neo_reader = neo_reader
        self.segment_index = segment_index
        self.block_index = block_index
        self.use_natural_unit_ids = use_natural_unit_ids
        self._t_start = t_start
        self._sampling_frequency = sampling_frequency

        self._natural_ids = None

    def get_natural_ids(self):
        if self._natural_ids is None:
            self._natural_ids = list(self._parent_extractor().neo_reader.header['spike_channels']['id'])
        return self._natural_ids

    def get_unit_spike_train(self, unit_id, start_frame, end_frame):
        if self.use_natural_unit_ids:
            unit_index = self.get_natural_ids().index(unit_id)
        else:
            # already int
            unit_index = unit_id

        spike_timestamps = self.neo_reader.get_spike_timestamps(block_index=self.block_index,
                                                                seg_index=self.segment_index,
                                                                spike_channel_index=unit_index)
        if self._t_start is None:
            # When handle_spike_frame_directly=True, the extractors handles timestamps as frames
            spike_frames = spike_timestamps
        else:
            # Convert timestamps to seconds
            spike_times = self.neo_reader.rescale_spike_timestamp(spike_timestamps, dtype='float64')
            # Re-center to zero for each segment and multiply by frequency to convert seconds to frames
            spike_frames = ((spike_times - self._t_start) * self._sampling_frequency).astype('int64')

        # clip
        if start_frame is not None:
            spike_frames = spike_frames[spike_frames >= start_frame]

        if end_frame is not None:
            spike_frames = spike_frames[spike_frames <= end_frame]

        return spike_frames


class NeoBaseEventExtractor(_NeoBaseExtractor, BaseEvent):
    handle_event_frame_directly = False

    def __init__(self, block_index=None, **neo_kwargs):
        _NeoBaseExtractor.__init__(self, block_index, **neo_kwargs)

        # TODO load feature from neo array_annotations

        event_channels = self.neo_reader.header['event_channels']

        channel_ids = event_channels['id']

        BaseEvent.__init__(self, channel_ids, structured_dtype=False)

        nseg = self.neo_reader.segment_count(block_index=0)
        for segment_index in range(nseg):
            if self.handle_event_frame_directly:
                t_start = None
            else:
                t_start = self.neo_reader.get_signal_t_start(self.block_index, segment_index)

            event_segment = NeoEventSegment(self.neo_reader, self.block_index, segment_index,
                                            t_start)
            self.add_event_segment(event_segment)


class NeoEventSegment(BaseEventSegment):
    def __init__(self, neo_reader, block_index, segment_index, t_start):
        BaseEventSegment.__init__(self)
        self.neo_reader = neo_reader
        self.segment_index = segment_index
        self.block_index = block_index
        self._t_start = t_start
        self._natural_ids = None

    def get_event_times(self, channel_id, start_frame, end_frame):
        channel_index = list(self.neo_reader.header['event_channels']['id']).index(channel_id)

        event_timestamps, event_duration, event_labels = self.neo_reader.get_event_timestamps(
            block_index=self.block_index,
            seg_index=self.segment_index,
            event_channel_index=channel_index)

        event_times = self.neo_reader.rescale_event_timestamp(event_timestamps,
                                                              dtype='float64', event_channel_index=channel_index)

        return event_times<|MERGE_RESOLUTION|>--- conflicted
+++ resolved
@@ -222,14 +222,12 @@
             if self.handle_spike_frame_directly:
                 t_start = None
             else:
-<<<<<<< HEAD
-                t_start = self.neo_reader.get_signal_t_start(block_index=0, 
+                t_start = self.neo_reader.get_signal_t_start(block_index=self.block_index, 
                                                             seg_index=segment_index, 
                                                             stream_index=stream_index
                                                             )
-=======
-                t_start = self.neo_reader.get_signal_t_start(self.block_index, segment_index)
->>>>>>> 5debc19d
+
+
 
             sorting_segment = NeoSortingSegment(self.neo_reader, self.block_index, segment_index,
                                                 self.use_natural_unit_ids, t_start, 
