<<<<<<< HEAD
import numpy as np
=======
>>>>>>> b0c5235e
from warnings import warn

from .base import BaseWidget
from .utils import get_some_colors

from ..core.waveform_extractor import WaveformExtractor


class AmplitudesWidget(BaseWidget):
    """
    Plots spike amplitudes

    Parameters
    ----------
    waveform_extractor: WaveformExtractor
        The input waveform extractor
    unit_ids: list
        List of unit ids.
    segment_index: int
        The segment index (or None if mono-segment)
    max_spikes_per_unit: int
        Number of max spikes per unit to display. Use None for all spikes.
        Default 500.
    hide_unit_selector : bool
        If True the unit selector is not displayed
        (sortingview backend)
    plot_histogram : bool
        If True, an histogram of the amplitudes is plotted on the right axis 
        (matplotlib backend)
    bins : int
        If plot_histogram is True, the number of bins for the amplitude histogram.
        If None (default), this is automatically adjusted.
    """
    possible_backends = {}

    
    def __init__(self, waveform_extractor: WaveformExtractor, unit_ids=None, unit_colors=None,
                 segment_index=None, max_spikes_per_unit=500, hide_unit_selector=False, 
                 plot_histograms=False, bins=None, backend=None, **backend_kwargs):
        sorting = waveform_extractor.sorting
        self.check_extensions(waveform_extractor, "spike_amplitudes")
        sac = waveform_extractor.load_extension('spike_amplitudes')
        amplitudes = sac.get_data(outputs='by_unit')


        if unit_ids is None:
            unit_ids = sorting.unit_ids
    
        if unit_colors is None:
            unit_colors = get_some_colors(sorting.unit_ids)

        if sorting.get_num_segments() > 1:
            if segment_index is None:
                warn("More than one segment available! Using segment_index 0")
                segment_index = 0
        else:
            segment_index = 0
        amplitudes_segment = amplitudes[segment_index]
        total_duration = waveform_extractor.recording.get_num_samples(segment_index) / \
            waveform_extractor.recording.get_sampling_frequency()
        
        spiketrains_segment = {}
        for i, unit_id in enumerate(sorting.unit_ids):
            times = sorting.get_unit_spike_train(unit_id, segment_index=segment_index)
            times = times / sorting.get_sampling_frequency()
            spiketrains_segment[unit_id] = times

        all_spiketrains = spiketrains_segment
        all_amplitudes = amplitudes_segment
        if max_spikes_per_unit is not None:
            spiketrains_to_plot = dict()
            amplitudes_to_plot = dict()
            for unit, st in all_spiketrains.items():
                amps = all_amplitudes[unit]
                if len(st) > max_spikes_per_unit:
                    random_idxs = np.random.permutation(len(st))[:max_spikes_per_unit]
                    spiketrains_to_plot[unit] = st[random_idxs]
                    amplitudes_to_plot[unit] = amps[random_idxs]
                else:
                    spiketrains_to_plot[unit] = st
                    amplitudes_to_plot[unit] = amps
        else:
            spiketrains_to_plot = all_spiketrains
            amplitudes_to_plot = all_amplitudes

        if plot_histograms and bins is None:
            bins = 100

        plot_data = dict(
            waveform_extractor=waveform_extractor,
            amplitudes=amplitudes_to_plot,
            unit_ids=unit_ids,
            unit_colors=unit_colors,
            spiketrains=spiketrains_to_plot,
            total_duration=total_duration,
            plot_histograms=plot_histograms,
            bins=bins,
            hide_unit_selector=hide_unit_selector
        )

        BaseWidget.__init__(self, plot_data, backend=backend, **backend_kwargs)


<|MERGE_RESOLUTION|>--- conflicted
+++ resolved
@@ -1,7 +1,4 @@
-<<<<<<< HEAD
 import numpy as np
-=======
->>>>>>> b0c5235e
 from warnings import warn
 
 from .base import BaseWidget
@@ -24,7 +21,7 @@
         The segment index (or None if mono-segment)
     max_spikes_per_unit: int
         Number of max spikes per unit to display. Use None for all spikes.
-        Default 500.
+        Default None.
     hide_unit_selector : bool
         If True the unit selector is not displayed
         (sortingview backend)
@@ -39,7 +36,7 @@
 
     
     def __init__(self, waveform_extractor: WaveformExtractor, unit_ids=None, unit_colors=None,
-                 segment_index=None, max_spikes_per_unit=500, hide_unit_selector=False, 
+                 segment_index=None, max_spikes_per_unit=None, hide_unit_selector=False, 
                  plot_histograms=False, bins=None, backend=None, **backend_kwargs):
         sorting = waveform_extractor.sorting
         self.check_extensions(waveform_extractor, "spike_amplitudes")
