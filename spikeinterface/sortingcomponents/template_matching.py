"""Sorting components: template matching."""

import numpy as np

import scipy.spatial

from tqdm import tqdm
import sklearn, scipy

from threadpoolctl import threadpool_limits

try:
    import numba
    from numba import jit, prange
    HAVE_NUMBA = True
except ImportError:
    HAVE_NUMBA = False


from spikeinterface.core import WaveformExtractor
from spikeinterface.core.job_tools import ChunkRecordingExecutor
from spikeinterface.toolkit import (get_noise_levels, get_template_channel_sparsity,
    get_channel_distances, get_chunk_with_margin, get_template_extremum_channel)

from spikeinterface.sortingcomponents.peak_detection import detect_peak_locally_exclusive, detect_peaks_by_channel

spike_dtype = [('sample_ind', 'int64'), ('channel_ind', 'int64'), ('cluster_ind', 'int64'),
               ('amplitude', 'float64'), ('segment_ind', 'int64')]


def find_spikes_from_templates(recording, method='naive', method_kwargs={}, extra_ouputs=False,
                              **job_kwargs):
    """Find spike from a recording from given templates.

    Parameters
    ----------
    recording: RecordingExtractor
        The recording extractor object
    waveform_extractor: WaveformExtractor
        The waveform extractor
    method: str 
        Which method to use ('naive' | 'tridesclous' | 'circus')
    method_kwargs: dict, optional
        Keyword arguments for the chosen method
    extra_ouputs: bool
        If True then method_kwargs is also return
    job_kwargs: dict
        Parameters for ChunkRecordingExecutor

    Returns
    -------
    spikes: ndarray
        Spikes found from templates.
    method_kwargs: 
        Optionaly returns for debug purpose.
    Notes
    -----
    Templates are represented as WaveformExtractor so statistics can be extracted.
    """

    assert method in template_matching_methods
    
    method_class = template_matching_methods[method]
    
    # initialize
    method_kwargs = method_class.initialize_and_check_kwargs(recording, method_kwargs)
    
    # add 
    method_kwargs['margin'] = method_class.get_margin(recording, method_kwargs)
    
    # serialiaze for worker
    method_kwargs_seralized = method_class.serialize_method_kwargs(method_kwargs)
    
    # and run
    func = _find_spikes_chunk
    init_func = _init_worker_find_spikes
    init_args = (recording.to_dict(), method, method_kwargs_seralized)
    processor = ChunkRecordingExecutor(recording, func, init_func, init_args,
                                       handle_returns=True, job_name=f'find spikes ({method})', **job_kwargs)
    spikes = processor.run()

    spikes = np.concatenate(spikes)
    
    if extra_ouputs:
        return spikes, method_kwargs
    else:
        return spikes


def _init_worker_find_spikes(recording, method, method_kwargs):
    """Initialize worker for finding spikes."""

    if isinstance(recording, dict):
        from spikeinterface.core import load_extractor
        recording = load_extractor(recording)

    method_class = template_matching_methods[method]
    method_kwargs = method_class.unserialize_in_worker(method_kwargs)


    # create a local dict per worker
    worker_ctx = {}
    worker_ctx['recording'] = recording
    worker_ctx['method'] = method
    worker_ctx['method_kwargs'] = method_kwargs
    worker_ctx['function'] = method_class.main_function
    

    return worker_ctx


def _find_spikes_chunk(segment_index, start_frame, end_frame, worker_ctx):
    """Find spikes from a chunk of data."""

    # recover variables of the worker
    recording = worker_ctx['recording']
    method = worker_ctx['method']
    method_kwargs = worker_ctx['method_kwargs']
    margin = method_kwargs['margin']
    
    # load trace in memory given some margin
    recording_segment = recording._recording_segments[segment_index]
    traces, left_margin, right_margin = get_chunk_with_margin(recording_segment,
                start_frame, end_frame, None, margin, add_zeros=True)

    
    function = worker_ctx['function']
    
    with threadpool_limits(limits=1):
        spikes = function(traces, method_kwargs)
    
    # remove spikes in margin
    if margin > 0:
        keep = (spikes['sample_ind']  >= margin) & (spikes['sample_ind']  < (traces.shape[0] - margin))
        spikes = spikes[keep]

    spikes['sample_ind'] += (start_frame - margin)
    spikes['segment_ind'] = segment_index
    return spikes


# generic class for template engine
class BaseTemplateMatchingEngine:
    default_params = {}
    
    @classmethod
    def initialize_and_check_kwargs(cls, recording, kwargs):
        """This function runs before loops"""
        # need to be implemented in subclass
        raise NotImplementedError

    @classmethod
    def serialize_method_kwargs(cls, kwargs):
        """This function serializes kwargs to distribute them to workers"""
        # need to be implemented in subclass
        raise NotImplementedError

    @classmethod
    def unserialize_in_worker(cls, recording, kwargs):
        """This function unserializes kwargs in workers"""
        # need to be implemented in subclass
        raise NotImplementedError

    @classmethod
    def get_margin(cls, recording, kwargs):
        # need to be implemented in subclass
        raise NotImplementedError

    @classmethod
    def main_function(cls, traces, method_kwargs):
        """This function returns the number of samples for the chunk margins"""
        # need to be implemented in subclass
        raise NotImplementedError

    

##################
# naive matching #
##################


class NaiveMatching(BaseTemplateMatchingEngine):
    """
    This is a naive template matching that does not resolve collision
    and does not take in account sparsity.
    It just minimizes the distance to templates for detected peaks.

    It is implemented for benchmarking against this low quality template matching.
    And also as an example how to deal with methods_kwargs, margin, intit, func, ...
    """
    default_params = {
        'waveform_extractor': None,
        'peak_sign': 'neg',
        'n_shifts': 10,
        'detect_threshold': 5,
        'noise_levels': None,
        'local_radius_um': 100,
        'random_chunk_kwargs': {},
    }
    

    @classmethod
    def initialize_and_check_kwargs(cls, recording, kwargs):
        d = cls.default_params.copy()
        d.update(kwargs)
        
        assert d['waveform_extractor'] is not None
        
        we = d['waveform_extractor']

        if d['noise_levels'] is None:
            d['noise_levels'] = get_noise_levels(recording, **d['random_chunk_kwargs'])

        d['abs_threholds'] = d['noise_levels'] * d['detect_threshold']

        channel_distance = get_channel_distances(recording)
        d['neighbours_mask'] = channel_distance < d['local_radius_um']

        d['nbefore'] = we.nbefore
        d['nafter'] = we.nafter        

        return d
    
    @classmethod
    def get_margin(cls, recording, kwargs):
        margin = max(kwargs['nbefore'], kwargs['nafter'])
        return margin

    @classmethod
    def serialize_method_kwargs(cls, kwargs):
        kwargs = dict(kwargs)
        
        waveform_extractor = kwargs['waveform_extractor']
        kwargs['waveform_extractor'] = str(waveform_extractor.folder)
        
        return kwargs

    @classmethod
    def unserialize_in_worker(cls, kwargs):
        
        we = kwargs['waveform_extractor']
        if  isinstance(we, str):
            we = WaveformExtractor.load_from_folder(we)
            kwargs['waveform_extractor'] = we
        
        templates = we.get_all_templates(mode='average')
        
        kwargs['templates'] = templates
        
        return kwargs

    @classmethod
    def main_function(cls, traces, method_kwargs):
        
        peak_sign = method_kwargs['peak_sign']
        abs_threholds = method_kwargs['abs_threholds']
        n_shifts = method_kwargs['n_shifts']
        neighbours_mask = method_kwargs['neighbours_mask']
        templates = method_kwargs['templates']
        
        nbefore = method_kwargs['nbefore']
        nafter = method_kwargs['nafter']
        
        margin = method_kwargs['margin']
        
        if margin > 0:
            peak_traces = traces[margin:-margin, :]
        else:
            peak_traces = traces
        peak_sample_ind, peak_chan_ind = detect_peak_locally_exclusive(peak_traces, peak_sign, abs_threholds, n_shifts, neighbours_mask)
        peak_sample_ind += margin


        spikes = np.zeros(peak_sample_ind.size, dtype=spike_dtype)
        spikes['sample_ind'] = peak_sample_ind
        spikes['channel_ind'] = peak_chan_ind  # TODO need to put the channel from template
        
        # naively take the closest template
        for i in range(peak_sample_ind.size):
            i0 = peak_sample_ind[i] - nbefore
            i1 = peak_sample_ind[i] + nafter
            
            wf = traces[i0:i1, :]
            dist = np.sum(np.sum((templates - wf[None, : , :])**2, axis=1), axis=1)
            cluster_ind = np.argmin(dist)

            spikes['cluster_ind'][i] = cluster_ind
            spikes['amplitude'][i] = 0.

        return spikes


######################
# tridesclous peeler #
######################


class TridesclousPeeler(BaseTemplateMatchingEngine):
    """
    Template-matching ported from Tridesclous sorter.
    
    @Sam add short description
    """    
    default_params = {
        'waveform_extractor': None,
        'peak_sign': 'neg',
        'peak_shift_ms':  0.2,
        'detect_threshold': 5,
        'noise_levels': None,
        'local_radius_um': 100,
        'num_closest' : 5,
<<<<<<< HEAD
        'sample_shift': 3,
=======
        'shift' : 4,
>>>>>>> eaeb106a
    }
    
    @classmethod
    def initialize_and_check_kwargs(cls, recording, kwargs):
        
        assert HAVE_NUMBA
        
        d = cls.default_params.copy()
        d.update(kwargs)

        assert isinstance(d['waveform_extractor'], WaveformExtractor)
        
        we = d['waveform_extractor']
        unit_ids = we.sorting.unit_ids
        channel_ids = we.recording.channel_ids
        
        sr = we.recording.get_sampling_frequency()


        # TODO load as sharedmem
        templates = we.get_all_templates(mode='average')
        d['templates'] = templates

        
        d['peak_shift'] = int(d['peak_shift_ms'] / 1000 * sr)

        if d['noise_levels'] is None:
            print('TridesclousPeeler : noise should be computed outside')
            d['noise_levels'] = get_noise_levels(recording)

        d['abs_threholds'] = d['noise_levels'] * d['detect_threshold']
    
        channel_distance = get_channel_distances(recording)
        d['neighbours_mask'] = channel_distance < d['local_radius_um']
        
        #
        template_sparsity_inds = get_template_channel_sparsity(we, method='radius',
                                  peak_sign=d['peak_sign'], outputs='index', radius_um=d['local_radius_um'])
        template_sparsity = np.zeros((unit_ids.size, channel_ids.size), dtype='bool')
        for unit_index, unit_id in enumerate(unit_ids):
            chan_inds = template_sparsity_inds[unit_id]
            template_sparsity[unit_index, chan_inds]  = True
        
        d['template_sparsity'] = template_sparsity
        
        extremum_channel = get_template_extremum_channel(we, peak_sign=d['peak_sign'], outputs='index')
        # as numpy vector
        extremum_channel = np.array([extremum_channel[unit_id] for unit_id in unit_ids], dtype='int64')
        d['extremum_channel'] = extremum_channel
        
        channel_locations = we.recording.get_channel_locations()
        
        # TODO try it with real locaion
        unit_locations = channel_locations[extremum_channel]
        #~ print(unit_locations)
        
        # distance between units
        unit_distances = scipy.spatial.distance.cdist(unit_locations, unit_locations, metric='euclidean')
        
        # seach for closet units and unitary discriminant vector
        closest_units = []
        for unit_ind, unit_id in enumerate(unit_ids):
            order = np.argsort(unit_distances[unit_ind, :])
            closest_u = np.arange(unit_ids.size)[order].tolist()
            closest_u.remove(unit_ind)
            closest_u = np.array(closest_u[:d['num_closest']])

            # compute unitary discriminent vector
            chans, = np.nonzero(d['template_sparsity'][unit_ind, :])
            template_sparse = templates[unit_ind, :, :][:, chans]
            closest_vec = []
            # against N closets
            for u in closest_u:
                vec = (templates[u, :, :][:, chans] - template_sparse)
                vec /= np.sum(vec ** 2)
                closest_vec.append((u, vec))
            # against noise
            closest_vec.append((None, - template_sparse / np.sum(template_sparse ** 2)))
            
            closest_units.append(closest_vec)

        d['closest_units'] = closest_units
        
        # distance channel from unit
        distances = scipy.spatial.distance.cdist(channel_locations, unit_locations, metric='euclidean')
        near_cluster_mask = distances < d['local_radius_um']

        # nearby cluster for each channel
        possible_clusters_by_channel = []
        for channel_ind in range(distances.shape[0]):
            cluster_inds, = np.nonzero(near_cluster_mask[channel_ind, :])
            possible_clusters_by_channel.append(cluster_inds)
        
        d['possible_clusters_by_channel'] = possible_clusters_by_channel


        d['nbefore'] = we.nbefore
        d['nafter'] = we.nafter
        
        d['possible_shifts'] = np.arange(-d['shift'], d['shift'] +1, dtype='int64')

        return d        

    @classmethod
    def serialize_method_kwargs(cls, kwargs):
        kwargs = dict(kwargs)
        
        # remove waveform_extractor
        kwargs.pop('waveform_extractor')
        return kwargs

    @classmethod
    def unserialize_in_worker(cls, kwargs):
        return kwargs

    @classmethod
    def get_margin(cls, recording, kwargs):
        margin = 2 * (kwargs['nbefore'] + kwargs['nafter'])
        return margin

    @classmethod
    def main_function(cls, traces, d):
        
        traces = traces.copy()
        
        all_spikes = []
        level = 0
        while True:
            
            # find spikes
            spikes = _tdc_find_spikes(traces, d, level=level)
            keep = (spikes['cluster_ind'] >= 0)
            
            if not np.any(keep):
                break
            all_spikes.append(spikes[keep])
            
            #~ _tdc_remove_spikes(traces, spikes, d)
            
            level += 1
            
            if level == 2:
                break

        all_spikes = np.concatenate(all_spikes)
        order = np.argsort(all_spikes['sample_ind'])
        all_spikes = all_spikes[order]
        
        return all_spikes


#~ def _tdc_remove_spikes(traces, spikes, d):
    #~ nbefore, nafter = d['nbefore'], d['nafter']
    #~ for spike in spikes:
        #~ if spike['cluster_ind'] < 0:
            #~ continue
        #~ template = d['templates'][spike['cluster_ind'], :, :]
        #~ s0 = spike['sample_ind'] - d['nbefore']
        #~ s1 = spike['sample_ind'] + d['nafter']
        #~ traces[s0:s1, :] -= template * spike['amplitude']
    

def _tdc_find_spikes(traces, d, level=0):
        peak_sign = d['peak_sign']
        templates = d['templates']
        margin = d['margin']
        possible_clusters_by_channel = d['possible_clusters_by_channel']
        
        
        peak_traces = traces[margin // 2:-margin // 2, :]
        peak_sample_ind, peak_chan_ind = detect_peak_locally_exclusive(peak_traces, peak_sign,
                                    d['abs_threholds'], d['peak_shift'], d['neighbours_mask'])
        peak_sample_ind += margin // 2


        peak_amplitude = traces[peak_sample_ind, peak_chan_ind]
        order = np.argsort(np.abs(peak_amplitude))[::-1]
        peak_sample_ind = peak_sample_ind[order]
        peak_chan_ind = peak_chan_ind[order]

        spikes = np.zeros(peak_sample_ind.size, dtype=spike_dtype)
        spikes['sample_ind'] = peak_sample_ind
        spikes['channel_ind'] = peak_chan_ind  # TODO need to put the channel from template


        
        # naively take the closest template
        for i in range(peak_sample_ind.size):
            sample_ind = peak_sample_ind[i]
<<<<<<< HEAD
=======
            
>>>>>>> eaeb106a
            i0 = sample_ind - d['nbefore']
            i1 = sample_ind + d['nafter']

            chan_ind = peak_chan_ind[i]
            possible_clusters = possible_clusters_by_channel[chan_ind]
            
            if possible_clusters.size > 0:
                wf = traces[i0:i1, :]
                
                ## pure numpy with cluster spasity
                # distances = np.sum(np.sum((templates[possible_clusters, :, :] - wf[None, : , :])**2, axis=1), axis=1)

                ## pure numpy with cluster+channel spasity
                union_channels, = np.nonzero(np.any(d['template_sparsity'][possible_clusters, :], axis=0))
                distances = np.sum(np.sum((templates[possible_clusters][:, :, union_channels] - wf[: , union_channels][None, : :])**2, axis=1), axis=1)
                
                ## numba with cluster+channel spasity
                # union_channels = np.any(d['template_sparsity'][possible_clusters, :], axis=0)
                # distances = numba_sparse_dist(wf, templates, union_channels, possible_clusters)

                ind = np.argmin(distances)
                cluster_ind = possible_clusters[ind]
                #~ print(scalar_product[ind])

                chan_sparsity = d['template_sparsity'][cluster_ind, :]
                template_sparse = templates[cluster_ind, :, :][:, chan_sparsity]
<<<<<<< HEAD

                # find best shift
                distances_shift = np.zeros(d['sample_shift']*2+1)
                shifts = np.arange(-d['sample_shift'], d['sample_shift']+1)
                for s, shift in enumerate(shifts):
                    wf_shift = traces[i0 + shift: i1 + shift, chan_sparsity]
                    distances_shift[s] = np.sum((template_sparse - wf_shift)**2)
                ind_shift = np.argmin(distances_shift)
                shift = shifts[ind_shift]


                sample_ind = sample_ind + shift
                i0 = sample_ind - d['nbefore']
                i1 = sample_ind + d['nafter']
                wf_sparse = traces[i0:i1, chan_sparsity]


                
                # accept or not
                # wf_sparse = wf[:, chan_sparsity]
=======
                
                # find best shift
                distance_shifts = np.zeros(d['possible_shifts'].size)
                for s, shift in enumerate(d['possible_shifts']):
                    i0 = sample_ind - d['nbefore'] + shift
                    i1 = sample_ind + d['nafter'] + shift
                    distance_shifts[s] =  np.sum((traces[i0:i1,chan_sparsity] - template_sparse)**2)
                ind_shift = np.argmin(distance_shifts)
                shift = d['possible_shifts'][ind_shift]
                
                sample_ind += shift
                i0 = sample_ind - d['nbefore']
                i1 = sample_ind + d['nafter']
                wf_sparse = traces[i0:i1, chan_sparsity]
                
                # accept or not
>>>>>>> eaeb106a
                centered = wf_sparse - template_sparse
                accepted = True
                for other_ind, other_vector in d['closest_units'][cluster_ind]:
                    v = np.sum(centered * other_vector)
                    if np.abs(v) >0.5:
                        accepted = False
                        break
                
                if accepted:
                    amplitude = 1.
                    
<<<<<<< HEAD
                    
=======
>>>>>>> eaeb106a
                    # remove template
                    template = templates[cluster_ind, :, :]
                    s0 = sample_ind - d['nbefore']
                    s1 = sample_ind + d['nafter']
                    traces[s0:s1, :] -= template * amplitude
                    
                else:
                    cluster_ind = -1
                    amplitude = 0.
                
            else:
                cluster_ind = -1
                amplitude = 0.
            
            spikes['cluster_ind'][i] = cluster_ind
            spikes['amplitude'][i] =amplitude
            

        return spikes    


'''
if HAVE_NUMBA:
    #@jit(parallel=True)
    @jit(nopython=True)
    def numba_sparse_dist(wf, templates, union_channels, possible_clusters):
        """
        numba implementation that compute distance from template
        """
        total_cluster, width, num_chan = templates.shape

        num_cluster = possible_clusters.shape[0]
        distances = np.zeros((num_cluster,), dtype=np.float32)
        #~ scalar_product = np.zeros((num_cluster,), dtype=np.float32)
        # for i in prange(num_cluster):
        for i in prange(num_cluster):
            cluster_ind = possible_clusters[i]
            sum_dist = 0.
            #~ sum_sp = 0.
            #~ sum_norm = 0.
            for chan_ind in range(num_chan):
                if union_channels[chan_ind]:
                    for s in range(width):
                        v = wf[s, chan_ind]
                        t = templates[cluster_ind, s, chan_ind]
                        sum_dist += (v - t) ** 2
                        #~ sum_sp += v * t
                        #~ sum_norm += t * t
            distances[i] = sum_dist
            #~ scalar_product[i] = sum_sp / sum_norm
        return distances
        #~ return scalar_product, distances
'''


#################
# Circus peeler #
#################

class CircusPeeler(BaseTemplateMatchingEngine):

    _default_params = {
        'peak_sign': 'neg',
        'n_shifts': 1,
        'spread' : 5, 
        'detect_threshold': 5,
        'noise_levels': None,
        'random_chunk_kwargs': {},
        'overlaps' : None,
        'templates' : None,
        'amplitudes' : None,
        'sparsify_threshold': 0.2 ,
        'max_amplitude' : 3,
        'min_amplitude' : 0.5,
        'use_sparse_matrix_threshold' : 0.2,
        'mcc_amplitudes': True,
        'omp' : True,
        'omp_min_sps' : 0.5,
        'omp_tol' : 1e-5,
        'progess_bar_steps' : False,
    }

    @classmethod
    def _sparsify_template(cls, template, sparse_thresholds):
        stds = np.std(template, axis=0)
        idx = np.where(stds < sparse_thresholds)[0]
        template[:, idx] = 0
        return template

    @classmethod
    def _prepare_templates(cls, d):
        
        waveform_extractor = d['waveform_extractor']
        nb_samples = d['nb_samples']
        nb_channels = d['nb_channels']
        nb_templates = d['nb_templates']
        spread = d['spread']
        max_amplitude = d['max_amplitude']
        min_amplitude = d['min_amplitude']
        use_sparse_matrix_threshold = d['use_sparse_matrix_threshold']
        sparse_thresholds = d['noise_levels'] * d['sparsify_threshold']

        norms = np.zeros(nb_templates, dtype=np.float32)
        amplitudes = np.zeros((nb_templates, 2), dtype=np.float32)

        all_units = list(d['waveform_extractor'].sorting.unit_ids)
        if d['progess_bar_steps']:
            all_units = tqdm(all_units, desc='[1] - prepare templates')

        templates = np.zeros((nb_templates,  nb_samples * nb_channels), dtype=np.float32)

        for count, unit_id in enumerate(all_units):
            w = waveform_extractor.get_waveforms(unit_id)
            snippets = w.reshape(w.shape[0], -1).T

            template = np.median(w, axis=0)
            template = cls._sparsify_template(template, sparse_thresholds)
            template = cls._denoise_template(template, snippets, d)

            norms[count] = np.linalg.norm(template)
            template /= norms[count]
            template = template.flatten()

            amps = template.dot(snippets)/norms[count]
            median_amps = np.median(amps)
            mads_amps = np.median(np.abs(amps - median_amps))
            amplitudes[count] = [max(min_amplitude, median_amps - spread*mads_amps), min(max_amplitude, median_amps + spread*mads_amps)]

            templates[count] = template

        nnz = np.sum(templates != 0)/(nb_templates * nb_samples * nb_channels)
        if nnz <= use_sparse_matrix_threshold:
            import scipy
            templates = scipy.sparse.csr_matrix(templates)

        return templates, norms, amplitudes

    @classmethod
    def _prepare_overlaps(cls, templates, d):

        nb_samples = d['nb_samples']
        nb_channels = d['nb_channels']
        nb_templates = d['nb_templates']

        is_dense = isinstance(templates, np.ndarray)

        if not is_dense:
            dense_templates = templates.toarray()
        else:
            dense_templates = templates

        dense_templates = dense_templates.reshape(nb_templates, nb_samples, nb_channels)

        size = 2 * nb_samples - 1

        all_delays = list(range(nb_samples))
        if d['progess_bar_steps']:
            all_delays = tqdm(all_delays, desc='[2] - compute overlaps')

        overlaps = {}
        
        for delay in all_delays:
            source = dense_templates[:, :delay, :].reshape(nb_templates, -1)
            target = dense_templates[:, nb_samples-delay:, :].reshape(nb_templates, -1)

            overlaps[delay] = scipy.sparse.csr_matrix(sklearn.metrics.pairwise.distance.cdist(source, target, lambda u,v :u.dot(v)))
            
            if delay < nb_samples:
                overlaps[size - delay-1] = overlaps[delay].T.tocsr()

        new_overlaps = []
        for i in range(nb_templates):
            data = [overlaps[j][i, :].T for j in range(size)]
            new_overlaps += [scipy.sparse.hstack(data).tocsc()]
        overlaps = new_overlaps

        return overlaps

    @classmethod
    def _mcc_error(cls, bounds, good, bad):
        fn = np.sum((good < bounds[0]) | (good > bounds[1]))
        fp = np.sum((bounds[0] <= bad) & (bad <= bounds[1]))
        tp = np.sum((bounds[0] <= good) & (good <= bounds[1]))
        tn = np.sum((bad < bounds[0]) | (bad > bounds[1]))
        denom = (tp+fp)*(tp+fn)*(tn+fp)*(tn+fn)
        if denom > 0:
            mcc = 1 - (tp*tn - fp*fn)/np.sqrt(denom)
        else:
            mcc = 1
        return mcc

    @classmethod
    def _cost_function_mcc(cls, bounds, good, bad, delta_amplitude, alpha):
        # We want a minimal error, with the larger bounds that are possible
        cost = alpha*cls._mcc_error(bounds, good, bad) + (1 - alpha)*np.abs((1 - (bounds[1] - bounds[0])/delta_amplitude))
        return cost

    @classmethod
    def _optimize_amplitudes(cls, d):

        waveform_extractor = d['waveform_extractor']
        templates = d['templates']
        nb_templates = d['nb_templates']
        max_amplitude = d['max_amplitude']
        min_amplitude = d['min_amplitude']
        alpha = 0.5
        norms = d['norms']
        all_units = list(waveform_extractor.sorting.unit_ids)
        if d['progess_bar_steps']:
            all_units = tqdm(all_units, desc='[3] - optimize amplitudes')

        amplitudes = np.zeros((nb_templates, 2), dtype=np.float32)

        all_amps = {}
        for count, unit_id in enumerate(all_units):
            w = waveform_extractor.get_waveforms(unit_id)
            snippets = w.reshape(w.shape[0], -1).T
            amps = templates.dot(snippets)/norms[:, np.newaxis]
            good = amps[count, :].flatten()

            sub_amps = amps[np.concatenate((np.arange(count), np.arange(count+1, nb_templates))), :]
            bad = sub_amps[sub_amps >= good]
            median_amps = np.median(good)
            cost_kwargs = [good, bad, max_amplitude - min_amplitude, alpha]
            cost_bounds = [(min_amplitude, median_amps), (median_amps, max_amplitude)]
            res = scipy.optimize.differential_evolution(cls._cost_function_mcc, bounds=cost_bounds, args=cost_kwargs)
            amplitudes[count] = res.x

            # import pylab as plt
            # plt.hist(good, 100, alpha=0.5)
            # plt.hist(bad, 100, alpha=0.5)
            # ymin, ymax = plt.ylim()
            # plt.plot([res.x[0], res.x[0]], [ymin, ymax], 'k--')
            # plt.plot([res.x[1], res.x[1]], [ymin, ymax], 'k--')
            # plt.savefig('test_%d.png' %count)
            # plt.close()

        return amplitudes

    @classmethod
    def _savgol_filter(cls, n, template):
        if n > 3:
            filtered_template = scipy.signal.savgol_filter(template, n, 3, axis=0)
        else:
            filtered_template = template.copy()
        return filtered_template

    @classmethod
    def _wiener_filter(cls, n, template):
        filtered_template = scipy.signal.wiener(template, (n, 1))
        return filtered_template

    @classmethod
    def _spline_filter(cls, n, template, d):
        xdata = np.arange(d['nb_samples'])
        ydata = np.arange(d['nb_channels'])
        size = len(xdata)*len(ydata)
        try:
            f = scipy.interpolate.RectBivariateSpline(xdata, ydata, template, kx=3, ky=1, s=n*size)
        except Exception:
            f = scipy.interpolate.RectBivariateSpline(xdata, ydata, template, kx=3, ky=1, s=0)
        filtered_template = f(xdata, ydata).astype(np.float32)
        return filtered_template.copy()

    @classmethod
    def _hanning_filter(cls, template, filtered_template, d):
        before = np.hanning(2*d['waveform_extractor'].nbefore)[:d['waveform_extractor'].nbefore]
        after = np.hanning(2*d['waveform_extractor'].nafter)[d['waveform_extractor'].nafter:]
        hanning = np.concatenate((before, after))[:, np.newaxis]
        return (1 - hanning)*filtered_template + hanning*template

    @classmethod
    def _cost_function_denoise(cls, n, template, snippets, d, mode='savgol', hanning=True):
        
        if mode == 'savgol':
            filtered_template = cls._savgol_filter(n, template)
        elif mode == 'spline':
            filtered_template = cls._spline_filter(n, template, d)
        elif mode == 'wiener':
            filtered_template = cls._wiener_filter(n, template)

        if hanning:
            filtered_template = cls._hanning_filter(template, filtered_template, d)

        amps = filtered_template.flatten().dot(snippets)/(np.linalg.norm(filtered_template)**2)
        median_amps = np.median(amps)
        mads_amps = np.median(np.abs(amps - np.median(amps)))
        cost = np.abs(1 - median_amps) + mads_amps
        return cost

    @classmethod
    def _denoise_template(cls, template, snippets, d, mode='savgol', hanning=True):
        nb_samples = d['nb_samples']
        nb_channels = d['nb_channels']

        if mode == 'savgol':
            indices = np.arange(3, 50, 2)
            costs = [cls._cost_function_denoise(n, template, snippets, d, 'savgol', hanning) for n in indices]
            best_idx = np.argmin(costs)
            #print(best_idx)
            filtered_template = cls._savgol_filter(indices[best_idx], template)
        elif mode == 'wiener':
            indices = np.arange(1, d['nb_samples']//2)
            costs = [cls._cost_function_denoise(n, template, snippets, d, 'wiener', hanning) for n in indices]
            best_idx = np.argmin(costs)
            #print(best_idx)
            filtered_template = cls._wiener_filter(indices[best_idx], template)
        elif mode == 'spline':
            cost_kwargs = [template, snippets, d, 'spline', hanning]
            res = scipy.optimize.fminbound(cls._cost_function_denoise, 0, 2, args=cost_kwargs)
            filtered_template = cls._spline_filter(res, template, d)

        if hanning:
            filtered_template = cls._hanning_filter(template, filtered_template, d)

        return filtered_template

    @classmethod
    def initialize_and_check_kwargs(cls, recording, kwargs):

        d = cls._default_params.copy()
        d.update(kwargs)

        assert isinstance(d['waveform_extractor'], WaveformExtractor)
        
        d['nb_channels'] = d['waveform_extractor'].recording.get_num_channels()
        d['nb_samples'] = d['waveform_extractor'].nsamples
        d['nb_templates'] = len(d['waveform_extractor'].sorting.unit_ids)

        if d['noise_levels'] is None:
            print('CircusPeeler : noise should be computed outside')
            d['noise_levels'] = get_noise_levels(recording)

        d['abs_threholds'] = d['noise_levels'] * d['detect_threshold']

        if d['templates'] is None:
            d['templates'], d['norms'], d['amplitudes'] = cls._prepare_templates(d)
            d['overlaps'] = cls._prepare_overlaps(d['templates'], d)


        d['nbefore'] = d['waveform_extractor'].nbefore
        d['nafter'] = d['waveform_extractor'].nafter
        d['snippet_window'] = np.arange(-d['nbefore'], d['nafter'])
        d['snippet_size'] = d['nb_channels'] * len(d['snippet_window'])

        if d['mcc_amplitudes']:
            d['amplitudes'] = cls._optimize_amplitudes(d)

        return d        

    @classmethod
    def serialize_method_kwargs(cls, kwargs):
        kwargs = dict(kwargs)
        # remove waveform_extractor
        kwargs.pop('waveform_extractor')
        return kwargs

    @classmethod
    def unserialize_in_worker(cls, kwargs):
        return kwargs

    @classmethod
    def get_margin(cls, recording, kwargs):
        margin = 2 * max(kwargs['nbefore'], kwargs['nafter'])
        return margin

    @classmethod
    def main_function(cls, traces, d):
        peak_sign = d['peak_sign']
        abs_threholds = d['abs_threholds']
        n_shifts = d['n_shifts']
        templates = d['templates']
        overlaps = d['overlaps']
        snippet_window = d['snippet_window']
        snippet_size = d['snippet_size']
        margin = d['margin']
        norms = d['norms']
        omp = d['omp']
        omp_tol = d['omp_tol']
        omp_min_sps = d['omp_min_sps']

        neighbor_window = len(snippet_window) - 1
        amplitudes = d['amplitudes']

        peak_traces = traces[margin // 2:-margin // 2, :]
        peak_sample_ind, peak_chan_ind = detect_peaks_by_channel(peak_traces, peak_sign, abs_threholds, n_shifts)

        peak_sample_ind, unique_idx = np.unique(peak_sample_ind, return_index=True)
        peak_sample_ind += margin // 2

        peak_chan_ind = peak_chan_ind[unique_idx]

        nb_peaks = len(peak_sample_ind)
        nb_spikes = 0

        if nb_peaks > 0:

            snippets = traces[peak_sample_ind[:, None] + snippet_window]
            snippets = snippets.reshape(nb_peaks, -1).T

            #snippets_norms = np.linalg.norm(snippets, axis=0)
            scalar_products = templates.dot(snippets)

            peaks_times = peak_sample_ind - peak_sample_ind[:, np.newaxis]

            spikes = np.empty(scalar_products.size, dtype=spike_dtype)

            if not omp:

                min_sps = (amplitudes[:, 0] * norms)[:, np.newaxis]
                max_sps = (amplitudes[:, 1] * norms)[:, np.newaxis]
                
                while True:

                    is_valid = (scalar_products > min_sps) & (scalar_products < max_sps)
                    valid_indices = np.where(is_valid)

                    if len(valid_indices[0]) == 0:
                        break

                    best_amplitude_ind = scalar_products[is_valid].argmax()
                    best_cluster_ind, peak_index = valid_indices[0][best_amplitude_ind], valid_indices[1][best_amplitude_ind]
                    best_amplitude = scalar_products[best_cluster_ind, peak_index]
                    best_peak_sample_ind = peak_sample_ind[peak_index]
                    best_peak_chan_ind = peak_chan_ind[peak_index]

                    peak_data = peaks_times[peak_index]
                    is_valid = np.searchsorted(peak_data, [-neighbor_window, neighbor_window])
                    is_neighbor = np.arange(is_valid[0], is_valid[1])
                    idx_neighbor = peak_data[is_neighbor] + neighbor_window

                    to_add = -best_amplitude * overlaps[best_cluster_ind].toarray()[:, idx_neighbor]
                    scalar_products[:, is_neighbor] += to_add
                    scalar_products[best_cluster_ind, peak_index] = -np.inf

                    spikes['sample_ind'][nb_spikes] = best_peak_sample_ind
                    spikes['channel_ind'][nb_spikes] = best_peak_chan_ind
                    spikes['cluster_ind'][nb_spikes] = best_cluster_ind
                    spikes['amplitude'][nb_spikes] = best_amplitude
                    nb_spikes += 1

                spikes['amplitude'][:nb_spikes] /= norms[spikes['cluster_ind'][:nb_spikes]]

            else:

                min_sps = amplitudes[:, 0][:, np.newaxis]
                max_sps = amplitudes[:, 1][:, np.newaxis]

                M = np.zeros((5*nb_peaks, 5*nb_peaks), dtype=np.float32)
                stop_criteria = omp_min_sps * norms[:, np.newaxis]

                all_selections = np.empty((2, scalar_products.size), dtype=np.int32, order='F')
                res_sps = np.zeros(0, dtype=np.float32)
                amplitudes = np.zeros(scalar_products.shape, dtype=np.float32)
                nb_selection = 0

                full_sps = scalar_products.copy()

                all_neighbors = np.abs(peaks_times) <= neighbor_window
                neighbors = {}
                for i in range(len(all_neighbors)):
                    idx = np.where(all_neighbors[i])[0]
                    if len(idx) > 0:
                        neighbors[i] = {'idx' : idx, 'tdx' : peaks_times[i][idx] + neighbor_window }

                while True:

                    is_valid = scalar_products > stop_criteria
                    valid_indices = np.where(is_valid)

                    if len(valid_indices[0]) == 0:
                        break

                    best_amplitude_ind = scalar_products[is_valid].argmax()
                    best_cluster_ind, peak_index = valid_indices[0][best_amplitude_ind], valid_indices[1][best_amplitude_ind]
                
                    all_selections[:, nb_selection] = [best_cluster_ind, peak_index]
                    nb_selection += 1
                    selection = all_selections[:, :nb_selection]
        
                    res_sps = full_sps[selection[0], selection[1]]
                    scalar_products[best_cluster_ind, peak_index] = -np.inf

                    delta_t = peak_sample_ind[selection[1]] - peak_sample_ind[selection[1, -1]]
                    idx = np.where(np.abs(delta_t) <= neighbor_window)[0]

                    myline = neighbor_window + delta_t[idx]
                    line_1 = overlaps[selection[0, -1]].toarray()[selection[0, idx], myline]
                    M[nb_selection-1, idx] = line_1

                    if nb_selection >= (M.shape[0] - 1):
                        Z = np.zeros((2*M.shape[0], 2*M.shape[1]), dtype=np.float32)
                        Z[:nb_selection, :nb_selection] = M[:nb_selection, :nb_selection]
                        M = Z

                    all_amplitudes = scipy.linalg.solve(M[:nb_selection, :nb_selection], res_sps, assume_a='sym', check_finite=False, lower=True, overwrite_b=True)/norms[selection[0]]
                    diff_amplitudes = (all_amplitudes - amplitudes[selection[0], selection[1]])
                    modified = np.where(np.abs(diff_amplitudes) > omp_tol)[0]
                    amplitudes[selection[0], selection[1]] = all_amplitudes

                    for i in modified:

                        tmp_best, tmp_peak = selection[:, i]
                        
                        if tmp_best in neighbors:
                            diff_amp = diff_amplitudes[i]*norms[tmp_best]
                            idx = neighbors[tmp_peak]['idx']
                            tdx = neighbors[tmp_peak]['tdx']
                            scalar_products[:, idx] -= diff_amp * overlaps[tmp_best].toarray()[:, tdx]

                is_valid = (amplitudes > min_sps)*(amplitudes < max_sps)
                valid_indices = np.where(is_valid)

                nb_spikes = len(valid_indices[0])
                spikes['sample_ind'][:nb_spikes] = peak_sample_ind[valid_indices[1]]
                spikes['channel_ind'][:nb_spikes] = peak_chan_ind[valid_indices[1]]
                spikes['cluster_ind'][:nb_spikes] = valid_indices[0]
                spikes['amplitude'][:nb_spikes] = amplitudes[is_valid]

            spikes = spikes[:nb_spikes]

            order = np.argsort(spikes['sample_ind'])
            spikes = spikes[order]

        else:
            spikes = np.zeros(0, dtype=spike_dtype)

        return spikes

template_matching_methods = {
    'naive' : NaiveMatching,
    'tridesclous' : TridesclousPeeler,
    'circus' : CircusPeeler
}<|MERGE_RESOLUTION|>--- conflicted
+++ resolved
@@ -309,11 +309,7 @@
         'noise_levels': None,
         'local_radius_um': 100,
         'num_closest' : 5,
-<<<<<<< HEAD
         'sample_shift': 3,
-=======
-        'shift' : 4,
->>>>>>> eaeb106a
     }
     
     @classmethod
@@ -413,7 +409,7 @@
         d['nbefore'] = we.nbefore
         d['nafter'] = we.nafter
         
-        d['possible_shifts'] = np.arange(-d['shift'], d['shift'] +1, dtype='int64')
+        d['possible_shifts'] = np.arange(-d['sample_shift'], d['sample_shift'] +1, dtype='int64')
 
         return d        
 
@@ -503,18 +499,15 @@
         # naively take the closest template
         for i in range(peak_sample_ind.size):
             sample_ind = peak_sample_ind[i]
-<<<<<<< HEAD
-=======
-            
->>>>>>> eaeb106a
-            i0 = sample_ind - d['nbefore']
-            i1 = sample_ind + d['nafter']
+
+            s0 = sample_ind - d['nbefore']
+            s1 = sample_ind + d['nafter']
 
             chan_ind = peak_chan_ind[i]
             possible_clusters = possible_clusters_by_channel[chan_ind]
             
             if possible_clusters.size > 0:
-                wf = traces[i0:i1, :]
+                wf = traces[s0:s1, :]
                 
                 ## pure numpy with cluster spasity
                 # distances = np.sum(np.sum((templates[possible_clusters, :, :] - wf[None, : , :])**2, axis=1), axis=1)
@@ -533,45 +526,23 @@
 
                 chan_sparsity = d['template_sparsity'][cluster_ind, :]
                 template_sparse = templates[cluster_ind, :, :][:, chan_sparsity]
-<<<<<<< HEAD
 
                 # find best shift
-                distances_shift = np.zeros(d['sample_shift']*2+1)
-                shifts = np.arange(-d['sample_shift'], d['sample_shift']+1)
-                for s, shift in enumerate(shifts):
-                    wf_shift = traces[i0 + shift: i1 + shift, chan_sparsity]
+                possible_shifts = d['possible_shifts']
+                distances_shift = np.zeros(possible_shifts.size)
+                for s, shift in enumerate(possible_shifts):
+                    wf_shift = traces[s0 + shift: s1 + shift, chan_sparsity]
                     distances_shift[s] = np.sum((template_sparse - wf_shift)**2)
                 ind_shift = np.argmin(distances_shift)
-                shift = shifts[ind_shift]
-
+                shift = possible_shifts[ind_shift]
 
                 sample_ind = sample_ind + shift
-                i0 = sample_ind - d['nbefore']
-                i1 = sample_ind + d['nafter']
-                wf_sparse = traces[i0:i1, chan_sparsity]
-
-
-                
+                s0 = sample_ind - d['nbefore']
+                s1 = sample_ind + d['nafter']
+                wf_sparse = traces[s0:s1, chan_sparsity]
+
                 # accept or not
-                # wf_sparse = wf[:, chan_sparsity]
-=======
-                
-                # find best shift
-                distance_shifts = np.zeros(d['possible_shifts'].size)
-                for s, shift in enumerate(d['possible_shifts']):
-                    i0 = sample_ind - d['nbefore'] + shift
-                    i1 = sample_ind + d['nafter'] + shift
-                    distance_shifts[s] =  np.sum((traces[i0:i1,chan_sparsity] - template_sparse)**2)
-                ind_shift = np.argmin(distance_shifts)
-                shift = d['possible_shifts'][ind_shift]
-                
-                sample_ind += shift
-                i0 = sample_ind - d['nbefore']
-                i1 = sample_ind + d['nafter']
-                wf_sparse = traces[i0:i1, chan_sparsity]
-                
-                # accept or not
->>>>>>> eaeb106a
+
                 centered = wf_sparse - template_sparse
                 accepted = True
                 for other_ind, other_vector in d['closest_units'][cluster_ind]:
@@ -579,14 +550,10 @@
                     if np.abs(v) >0.5:
                         accepted = False
                         break
-                
+
                 if accepted:
                     amplitude = 1.
                     
-<<<<<<< HEAD
-                    
-=======
->>>>>>> eaeb106a
                     # remove template
                     template = templates[cluster_ind, :, :]
                     s0 = sample_ind - d['nbefore']
