--- conflicted
+++ resolved
@@ -4,10 +4,7 @@
 import weakref
 import json
 import pickle
-<<<<<<< HEAD
 import os
-=======
->>>>>>> 5686fe53
 import random
 import string
 import warnings
